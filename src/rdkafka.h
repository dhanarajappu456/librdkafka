--- conflicted
+++ resolved
@@ -148,11 +148,7 @@
 	RD_KAFKA_RESP_ERR__TIMED_OUT = -185,    /* Operation timed out */
 	RD_KAFKA_RESP_ERR__QUEUE_FULL = -184,   /* Queue is full */
         RD_KAFKA_RESP_ERR__ISR_INSUFF = -183,   /* ISR count < required.acks */
-<<<<<<< HEAD
-        RD_KAFKA_RESP_ERR__IN_USE = -182,       /* Already in use */
-=======
         RD_KAFKA_RESP_ERR__NODE_UPDATE = -182,  /* Broker node update */
->>>>>>> fd2658a7
 	RD_KAFKA_RESP_ERR__END = -100,       /* end internal error codes */
 
 	/* Standard Kafka errors: */
